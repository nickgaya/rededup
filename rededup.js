/**
 * Convert an ArrayBuffer to a human-readable hex string for logging or similar
 * purposes.
 *
 * @param {ArrayBuffer} buffer An array of binary data
 * @return {String} A string representing the data in hexadecimal notation.
 */
function bufToHex(buffer) {
    return Array.from(new Uint8Array(buffer),
                      (b) => b.toString(16).padStart(2, '0')).join('');
}

/**
 * Convert an ArrayBuffer to a string. Note that the resulting string may not
 * be valid UTF-16 data, so it should not be used for human-readable purposes.
 * The result depends on the platform's endianness.
 *
 * @param {ArrayBuffer} buffer An array of binary data
 * @return {String} A string whose code units correspond to the data
 *     interpreted as a Uint16Array.
 */
function bufToString(buffer) {
    return String.fromCharCode(...new Uint16Array(buffer));
}

/**
 * Enum for page types.
 * @readonly
 * @enum {String}
 */
const PageType = Object.freeze({
    LISTING_PAGE: 'listing page',
    SEARCH_PAGE: 'search page',
    LEGACY_SEARCH_PAGE: 'legacy search page',
});

/**
 * @typedef {Object} PageInfo
 * @property {?Element} container - Link container
 * @property {String} pageType - Page type
 */

/**
 * Get info for getting links from the current page
 * @return {PageInfo} An object containing the page type and link container
 */
function getPageInfo() {
    // See https://www.reddit.com/r/csshelp/wiki/selectors
    if (!document.body.classList.length) {
        // New Reddit, interstitial page, etc.
        return {pageType: "no body class"};
    } else if (document.body.classList.contains('single-page')) {
        // No need to check for duplicates when viewing a single post.
        // This also covers "other discussions" pages.
        return {pageType: "single page"};
    } else if (document.body.classList.contains('listing-page')) {
        // Subreddit or user profile page
        return {
            container: document.body.querySelector('#siteTable'),
            pageType: PageType.LISTING_PAGE,
        };
    } else if (document.body.classList.contains('combined-search-page')) {
        // Combined search page
        return {
            container: document.body.querySelector(
                '.content > .search-result-listing > .search-result-group'),
            pageType: PageType.SEARCH_PAGE,
        };
    } else if (document.body.classList.contains('search-page')) {
        // Legacy search page
        return {
<<<<<<< HEAD
            links: document.body.querySelectorAll('#siteTable > .thing.link'),
=======
            container: document.body.querySelector('#siteTable'),
>>>>>>> 2604270c
            pageType: PageType.LEGACY_SEARCH_PAGE,
        };
    } else {
        // Other page such as post submission form, wiki page, etc.
        console.debug("Other page type", document.body.classList);
        return {pageType: "other"};
    }
}

/**
 * Symbol for recording the original position of a link on the page. This is
 * used to keep links in order when combining duplicates.
 *
 * @constant {Symbol}
 */
const indexSymbol = Symbol('index');

/** Index to assign to next link. */
let nextIndex = 0;

/**
 * Get links from the given container.
 *
 * @param {Element} container - Element containing links
 * @param {String} pageType - Page type
 * @return {Element[]} List of links.
 */
function getLinks(container, pageType) {
    let links;
    switch (pageType) {
        case PageType.LISTING_PAGE:
            links = container.querySelectorAll('.thing.link');
            break;
        case PageType.SEARCH_PAGE:
            links = container.querySelectorAll('.search-result-link');
            break;
        default:
            throw "Invalid page type";
    }
    for (const link of links) {
        link[indexSymbol] = nextIndex++;
    }
    return links;
}

/**
 * Get the tagline element of a link.
 *
 * @param {Element} thing Top-level element for the link
 * @param {String} pageType Page type
 * @return {Element} The link's tagline element.
 */
function getTagline(thing, pageType) {
    switch (pageType) {
        case PageType.LISTING_PAGE:
        case PageType.LEGACY_SEARCH_PAGE:
            return thing.querySelector('.tagline');
        case PageType.SEARCH_PAGE:
            return thing.querySelector('.search-result-meta');
        default:
            throw "Invalid page type";
    }
}

/**
 * Information about a link in the site table.
 * @typedef {Object} LinkInfo
 * @property {Element} thing - Top-level element for the link
 * @property {String} url - Link url
 * @property {String} domain - Link domain
 * @property {?ArrayBuffer} thumbnailHash - Image hash of the link thumbnail if
 *     available
 */

/**
 * Compute link info for a link in the site table.
 *
 * @param {Element} thing A site table link
 * @param {String} pageType Page type
 * @param {Settings} settings User settings
 * @return {Promise<LinkInfo>} Link information
 */
async function getLinkInfo(thing, pageType, settings) {
    if (!thing.offsetParent) {
        // Element is not visible (perhaps due to ad blocker), skip it
        return null;
    }

    const linkInfo = {
        thing: thing,
    }

    switch (pageType) {
        case PageType.LISTING_PAGE:
        case PageType.LEGACY_SEARCH_PAGE:
            linkInfo.url = thing.dataset.url;
            linkInfo.domain = thing.dataset.domain;
            break;
        case PageType.SEARCH_PAGE:
            const anchor = thing.querySelector('a.search-link')
                || thing.querySelector('a.search-title');
            if (anchor) {
                const linkUrl = new URL(anchor.href, window.location);
                linkInfo.url = linkUrl.href;
                linkInfo.domain = linkUrl.hostname;
            }
            break;
        default:
            throw "Invalid page type";
    }


    if (settings.deduplicateThumbs) {
        const thumbnailImg = thing.querySelector(':scope > .thumbnail > img');
        if (thumbnailImg) {
            try {
                // Make sure we have an absolute url
                const imgUrl = new URL(thumbnailImg.src, window.location).href;
                linkInfo.thumbnailHash = await fetchImageAndGetHash(
                    imgUrl, settings.hashFunction);
                if (settings.showHashValues) {
                    const hashElt = document.createElement('code');
                    hashElt.textContent = bufToHex(linkInfo.thumbnailHash);
                    getTagline(thing, pageType).append(' [', hashElt, ']');
                }
            } catch (error) {
                console.warn("Failed to get thumbnail hash", thumbnailImg,
                             error);
            }
        }
    }
    return linkInfo;
}

/**
 * Empty <div class="clearleft"></div> element.
 *
 * @constant {Element}
 */
const clearleftDiv = document.createElement('div');
clearleftDiv.className = 'clearleft';

/**
 * Move a thing in the site table to come after another thing.
 *
 * @param {Element} thing The first thing
 * @param {Element} otherThing The thing to move
 */
function moveThingAfter(thing, otherThing) {
    // Each thing in the site table is followed by an empty
    // <div class="clearleft"></div> element, we want to preserve that.
    let pred = thing;
    if (clearleftDiv.isEqualNode(thing.nextSibling)) {
        pred = thing.nextSibling;
    }
    if (clearleftDiv.isEqualNode(otherThing.nextSibling)) {
        pred.after(otherThing, otherThing.nextSibling);
    } else {
        pred.after(otherThing);
    }
}

/**
 * Information about a link with duplicates.
 *
 * @property {Element[]} links - List of links
 * @property {Number} index - Index of primary link
 * @property {Boolean} showDuplicates - Whether to show or hide duplicate links
 * @property {Element} taglineElt - Element within the primary link tagline
 *    containing the duplicate count and visibility toggle
 * @property {Element} countElt - Element for displaying the duplicate count
 * @property {Element} linkElt - Element for toggling duplicate visibility
 */
class DupRecord {
    /**
     * Create a new duplicate record.
     *
     * @param {Element} link - Primary link
     */
    constructor(link) {
        this.links = [link]
        this.index = link[indexSymbol];
        this.showDuplicates = false;
    }

    /**
     * Add elements to a post's tagline and update the duplicate record.
     *
     * @param {DupRecord} dupRecord Information about the link
     * @param {String} pageType Page type
     */
    initTagline(pageType) {
        this.countElt = document.createElement('span');
        this.countElt.textContent = '0 duplicates';
        this.linkElt = document.createElement('a');
        this.linkElt.textContent = this.showDuplicates ? 'hide' : 'show';
        this.linkElt.href = '#';
        const dupRecord = this;
        this.linkElt.onclick = (() => {
            dupRecord.showDuplicates = !dupRecord.showDuplicates;
            dupRecord.linkElt.textContent =
                dupRecord.showDuplicates ? 'hide' : 'show';
            for (let i = 1; i < dupRecord.links.length; i++) {
                dupRecord.links[i].style.display =
                    dupRecord.showDuplicates ? '' : 'none';
            }
            return false;
        });
        this.taglineElt = document.createElement('span');
        this.taglineElt.append(' (', this.countElt, ' — ', this.linkElt, ')');
        const tagline = getTagline(this.links[0], pageType);
        tagline.append(this.taglineElt);
    }

    updateLinks(links, pageType) {
        if (links[0] !== this.links[0]) {
            throw "Primary link mismatch";
        }
        this.links = links;
        let prev = links[0];
        for (let i = 1; i < links.length; i++) {
            const link = links[i];
            link.style.display = this.showDuplicates ? '' : 'none';
            moveThingAfter(prev, link);
            prev = link;
        }
        if (!this.taglineElt) {
            this.initTagline(pageType);
        }
        const numDuplicates = links.length - 1;
        const s = numDuplicates === 1 ? '' : 's';
        this.countElt.textContent = `${numDuplicates} duplicate${s}`;
    }
}

/**
 * A disjoint-set node.
 *
 * @property {?DSNode} parent - Parent node
 * @property {Number} rank - Node rank
 */
class DSNode {
    /** Create a new disjoint-set node. */
    constructor() {
        this.parent = null;
        this.rank = 0;
    }

    /**
     * Find the representative of a disjoint-set node.
     *
     * @return {DSNode} The representative for this node.
     */
    find() {
        let node = this;
        while (node.parent) {
            const parent = node.parent;
            node.parent = parent.parent || parent;
            node = parent;
        }
        return node;
    }

    /**
     * Merge two disjoint-set nodes into the same tree.
     *
     * @param {DSNode} other A node to merge with this node
     * @return {DSNode} The representative after merging.
     */
    union(other) {
        let node = this.find();
        other = other.find();
        if (node === other) {
            return node;
        }
        if (node.rank < other.rank) {
            const tmp = node;
            node = other;
            other = tmp;
        }
        other.parent = node;
        if (node.rank === other.rank) {
            node.rank += 1;
        }
        return node;
    }
}

/**
 * Count the number of 1 bits in a 32-bit integer.
 *
 * @param {Number} n An integer
 * @return {Number} The number of 1s in the integer's 32-bit representation.
 */
function bitCount32(n) {
  n = n - ((n >> 1) & 0x55555555)
  n = (n & 0x33333333) + ((n >> 2) & 0x33333333)
  return ((n + (n >> 4) & 0xF0F0F0F) * 0x1010101) >> 24
}

/**
 * Compute the Hamming distance between two 64-bit values, represented as pairs
 * of 32-bit integers.
 *
 * @param {Int32Array} a1 An array containing two 32-bit integers
 * @param {Int32Array} a2 A second array containing two 32-bit integers
 * @return {Number} The Hamming distance between the two values.
 */
function hdist(a1, a2) {
    return bitCount32(a1[0] ^ a2[0]) + bitCount32(a1[1] ^ a2[1]);
}

/**
 * A BK-tree mapping image hashes to disjoint-set nodes. This implementation is
 * specific to our use-case.
 *
 * @property {Int32Array} key - An image hash as a pair of 32-bit integers
 * @property {DSNode} value - Disjoint-set node for the image hash
 * @property {BKNode[]} children - A sparse array of child nodes, indexed by
 *     distance.
 */
class BKNode {
    /**
     * Create a new BK-tree node.
     *
     * @param {Int32Array} key Node key
     * @param {DSNode} value Node value
     */
    constructor(key, value) {
        this.key = key;
        this.value = value;
        this.children = new Array(65);
    }

    /**
     * Add a key-value pair in a BK-tree map. If the given key already exists,
     * do nothing.
     *
     * @param {Int32Array} key Map key
     * @param {DSNode} value Map value
     */
    add(key, value) {
        let bkNode = this;
        while (true) {
            const dist = hdist(bkNode.key, key);
            if (dist === 0) {
                return;  // Key matches current node, no-op
            }
            const child = bkNode.children[dist];
            if (!child) {
                bkNode.children[dist] = new BKNode(key, value);
                return;
            }
            bkNode = child;
        }
    }

    /**
     * Find all node values within a given distance for the given key.
     *
     * @param {Int32Array} key Map key
     * @param {Number} maxDist Maximum Hamming distance, inclusive.
     * @yields {DSNode} Values for all keys within the given Hamming distance
     *     of the specified key.
     */
    *findAll(key, maxDist) {
        const dist = hdist(this.key, key);
        if (dist <= maxDist) {
            yield this.value;
        }
        const i0 = Math.abs(dist - maxDist);
        const i1 = Math.min(dist + maxDist, 64);
        for (let i = i0; i <= i1; i += 1) {
            const child = this.children[i];
            if (child) {
                yield* child.findAll(key, maxDist);
            }
        }
    }
}

/**
 * Recursively flatten an array that may contain other arrays.
 *
 * @param arr An array
 * @yield The items of the array and any nested arrays
 */
function* flatten(arr) {
    for (const item of arr) {
        if (Array.isArray(item)) {
            yield* flatten(item);
        } else {
            yield item;
        }
    }
}

/**
 * Merge a pair of sorted arrays.
 *
 * @param {Array} l1 First array
 * @param {Array} l2 Second array
 * @param compareFunction Sort comparison function
 * @return {Array} The merged array.
 */
function merge2(l1, l2, compareFunction) {
    const len1 = l1.length;
    const len2 = l2.length;
    const result = new Array(len1 + len2);
    let i = 0;
    let j = 0;
    let k = 0;
    let l1_i = l1[i];
    let l2_j = l2[j];
    while (i < len1 && j < len2) {
        if (compareFunction(l1_i, l2_j) <= 0) {
            result[k++] = l1_i;
            l1_i = l1[++i];
        } else {
            result[k++] = l2_j;
            l2_j = l2[++j];
        }
    }
    while (i < len1) {
        result[k++] = l1[i++];
    }
    while (j < len2) {
        result[k++] = l2[j++];
    }
    return result;
}

/**
 * Perform a k-way merge of sorted arrays.
 *
 * @param {Array} A List of sorted lists to merge
 * @param compareFunction Sort comparison function
 * @return {Array} The merged array.
 */
function mergeK(A, compareFunction) {
    if (A.length === 0) {
        return [];
    }
    if (A.length === 1) {
        return A[0];
    }
    if (A.length === 2) {
        return merge2(A[0], A[1], compareFunction);
    }
    // Iteratively merge the two shortest lists. This creates a merge tree
    // analogous to a Huffman tree of array sizes, thereby minimizing total
    // operations.
    // Worst-case performance O(n log k)
    A.sort((l1, l2) => l1.length - l2.length);
    const A_len = A.length;
    const B_len = A_len - 1;
    const B = new Array(B_len);
    let i = 0;
    let j = 0;
    for (let k = 0; k < B_len; k++) {
        let l1;
        if (j === k) {
            l1 = A[i++];
        } else if(i === A_len) {
            l1 = B[j];
            delete B[j];
            j++;
        } else if (A[i].length <= B[j].length) {
            l1 = A[i++];
        } else {
            l1 = B[j];
            delete B[j];
            j++;
        }
        let l2;
        if (j === k) {
            l2 = A[i++];
        } else if(i === A_len) {
            l2 = B[j];
            delete B[j];
            j++;
        } else if (A[i].length <= B[j].length) {
            l2 = A[i++];
        } else {
            l2 = B[j];
            delete B[j];
            j++;
        }
        B[k] = merge2(l1, l2, compareFunction);
    }
    return B[B_len-1];
}

/**
 * Function to compare two links by index
 * @param {Element} link1 First link
 * @param {Element} link2 Second link
 * @return {Number} A number indicating the relative order of the two links.
 */
function linkIndexComparator(link1, link2) {
    return link1[indexSymbol] - link2[indexSymbol];
}

/**
 * Stats object.
 *
 * @typedef {Object} Stats
 * @property {Number} numWithDups - Number of links with at least one duplicate
 * @property {Number} totalDups - Total number of duplicate links
 */

/** Class used to find and coalesce duplicate links. */
class DuplicateFinder {

    /**
     * @param {String} pageType Page type
     * @param {Settings} settings User settings
     */
    constructor(pageType, settings) {
        this.pageType = pageType;
        this.urlMap = new Map();
        this.deduplicateThumbs = settings.deduplicateThumbs;
        if (this.deduplicateThumbs) {
            this.partitionByDomain = settings.partitionByDomain;
            if (this.partitionByDomain) {
                this.thumbDomainMap = new Map();
            } else {
                this.thumbMap = new Map();
            }
            this.maxHammingDistance = settings.maxHammingDistance;
            this.useBk = settings.maxHammingDistance > 0;
        }
        this.stats = {numWithDups: 0, totalDups: 0};
    }

    /**
     * Unify disjoint-set nodes and track which dupRecords need to be merged.
     *
     * @param {DSNode} A disjoint-set node
     * @param {DSNode} Another disjoint-set node
     * @param {Set<DSNode>} merged Set of merged nodes to update
     */
    mergeDsNodes(node1, node2, merged) {
        node1 = node1.find();
        node2 = node2.find();
        if (node1 === node2) {
            return;  // No-op, nodes already merged
        }
        const newNode = node1.union(node2);

        const dupRecord1 = node1.dupRecord;
        const dupRecord2 = node2.dupRecord;
        delete node1.dupRecord;
        delete node2.dupRecord;
        // Set value to a list for now, will merge later
        newNode.dupRecord = [dupRecord1, dupRecord2];

        // Update merged set
        merged.delete(node1);
        merged.delete(node2);
        merged.add(newNode);
    }

    /**
     * Find duplicates for a given link based on the URL.
     *
     * @param {LinkInfo} linkInfo Link info
     * @param {DSNode} node Disjoint-set node for the link
     * @param {Set<DSNode>} merged Set of merged nodes to update
     */
    updateUrlMap(linkInfo, node, merged) {
        const urlMap = this.urlMap;
        const url = linkInfo.url;
        if (urlMap.has(url)) {
            this.mergeDsNodes(urlMap.get(url), node, merged);
        } else {
            urlMap.set(url, node);
        }
    }

    /**
     * Get a map from thumbnail hash values to disjoint-set nodes.
     *
     * @param {String} domain Link domain
     * @return {Map} Map of thumbnail hashes for the given domain.
     */
    getThumbMap(domain) {
        if (this.partitionByDomain) {
            const domainKey = domain || '';
            let thumbMap = this.thumbDomainMap.get(domainKey);
            if (!thumbMap) {
                thumbMap = new Map();
                this.thumbDomainMap.set(domainKey, thumbMap);
            }
            return thumbMap;
        } else {
            return this.thumbMap;
        }
    }

    /**
     * Find duplicates for a given link based on thumbnail hash.
     *
     * @param {LinkInfo} linkInfo Link info
     * @param {DSNode} node Disjoint-set node for the link
     * @param {Set<DSNode>} merged Set of merged nodes to update
     */
    updateThumbMap(linkInfo, node, merged) {
        const thumbMap = this.getThumbMap(linkInfo.domain);
        const hashStr = bufToString(linkInfo.thumbnailHash);
        if (thumbMap.has(hashStr)) {
            // Exact hash match, merge with existing node.
            this.mergeDsNodes(thumbMap.get(hashStr), node, merged);
            return;
        }
        thumbMap.set(hashStr, node);
        if (this.useBk) {
            const bkMapKey = new Int32Array(linkInfo.thumbnailHash);
            if (!thumbMap.bkMap) {
                thumbMap.bkMap = new BKNode(bkMapKey, node);
                return;
            }
            // Merge with hash values within max radius
            for (let otherNode of thumbMap.bkMap.findAll(
                     bkMapKey, this.maxHammingDistance)) {
                this.mergeDsNodes(node, otherNode, merged);
            }
            thumbMap.bkMap.add(bkMapKey, node);
        }
    }

    /**
     * Add a new link to the disjoint-set forest and update merge information.
     *
     * @param {LinkInfo} linkInfo Information about a link
     * @param {Set<DSNode>} merged Set of merged nodes to update
     */
    processLink(linkInfo, merged) {
        if (!linkInfo) {
            return;
        }
        const node = new DSNode();
        node.dupRecord = new DupRecord(linkInfo.thing);
        // Merge by URL
        if (linkInfo.url) {
            this.updateUrlMap(linkInfo, node, merged);
        }
        // Merge by thumbnail
        if (this.deduplicateThumbs && linkInfo.thumbnailHash) {
            this.updateThumbMap(linkInfo, node, merged);
        }
    }

    /**
     * Add a list of links to the disjoint-set forest and merge duplicates.
     *
     * @param {LinkInfo[]} linkInfos List of link info objects
     * @return {Stats} stats Batch stats
     */
    processLinks(linkInfos) {
        const stats = this.stats;
        const batchStats = {numWithDups: 0, totalDups: 0};
        let startIndex, endIndex;
        // Find first non-null element
        for (let i = 0; i < linkInfos.length; i++) {
            if (linkInfos[i]) {
                startIndex = linkInfos[i].thing[indexSymbol] - i;
                endIndex = startIndex + linkInfos.length;
                break;
            }
        }
        // First, update the discrete-set data structure for each new link
        // and compile a set of merged nodes
        const merged = new Set();
        for (const linkInfo of linkInfos) {
            this.processLink(linkInfo, merged);
        }
        // For each merged node, merge all associated duplicate records
        // and update the DOM.
        for (const node of merged.values()) {
            const dupRecords = Array.from(flatten(node.dupRecord));
            let primaryRecord = dupRecords[0];
            let links = [[]]
            for (const dupRecord of dupRecords) {
                if (dupRecord.index < primaryRecord.index) {
                    primaryRecord = dupRecord;
                }
                if (dupRecord.links.length === 1) {
                    links[0].push(dupRecord.links[0]);
                } else {
                    links.push(dupRecord.links);
                }
            }
            links[0].sort(linkIndexComparator);
            // Merge lists of links in index order
            const mergedLinks = mergeK(links, linkIndexComparator);
            // Update DOM and record stats for logging
            for (const dupRecord of dupRecords) {
                const hasDups = dupRecord.links.length > 1;
                const inBatch = (dupRecord.index >= startIndex
                                 && dupRecord.index <= endIndex);
                if (dupRecord === primaryRecord) {
                    if (!hasDups) {
                        stats.numWithDups++;
                        if (inBatch) {
                            batchStats.numWithDups++;
                        }
                    }
                    dupRecord.updateLinks(mergedLinks, this.pageType);
                } else {
                    if (hasDups) {
                        stats.numWithDups--;
                    }
                    stats.totalDups++;
                    if (inBatch) {
                        batchStats.totalDups++;
                    }
                    if (dupRecord.taglineElt) {
                        dupRecord.taglineElt.remove();
                    }
                }
            }
            node.dupRecord = primaryRecord;
        }
        return batchStats;
    }
}

/**
 * Log duplicate stats to the console.
 *
 * @param {Stats} stats Stats object
 * @param {BatchStats} stats - Stats object for batch
 * @param {Number} linkInfoMs Duration to get link info
 * @param {Number} findDupsMs Duration to find duplicates
 */
function logStats(stats, batchStats, linkInfoMs, findDupsMs) {
    if (batchStats.totalDups === 0) {
        console.log("No duplicates found (process=%s ms, dedup=%s ms)",
                    linkInfoMs, findDupsMs);
    } else if (batchStats.totalDups === stats.totalDups) {
        // First batch with duplicates
        console.log("Found %d item%s with %d duplicate%s "
                    + "(process=%s ms, dedup=%s ms)",
                    stats.numWithDups, stats.numWithDups === 1 ? '' : 's',
                    stats.totalDups, stats.totalDups === 1 ? '' : 's',
                    linkInfoMs, findDupsMs);
    } else {
        console.log("Found %d duplicate%s, "
                    + "total %d item%s with %d duplicate%s "
                    + "(process=%s ms, dedup=%s ms)",
                    batchStats.totalDups,
                    batchStats.totalDups === 1 ? '' : 's',
                    stats.numWithDups, stats.numWithDups === 1 ? '' : 's',
                    stats.totalDups, stats.totalDups === 1 ? '' : 's',
                    linkInfoMs, findDupsMs);
    }
}

/**
 * Process a batch of links and coalesce duplicates.
 *
 * @param {Element[]} links - List of links to process
 * @param {String} pageType - Page type
 * @param {Boolean} first - Whether this is the first batch
 * @param {DuplicateFinder} dupFinder - Duplicate finder
 * @param {Settings} settings - User settings
 */
async function processBatch(links, pageType, first, dupFinder, settings) {
    const s = (links.length === 1) ? '' : 's';
    if (first) {
        console.log("Processing %d link%s (%s)", links.length, s, pageType);
    } else {
        console.log("Processing %d additional link%s", links.length, s);
    }
    const t0 = performance.now();
    // Get info for all links before merging duplicates
    const linkInfos = await Promise.all(
        Array.from(links, thing => getLinkInfo(thing, pageType, settings)));
    const t1 = performance.now();
    const batchStats = dupFinder.processLinks(linkInfos);
    const t2 = performance.now();
    logStats(dupFinder.stats, batchStats, t1-t0, t2-t1);
}

/**
 * Main content script entry point. Queries the DOM for links and performs
 * duplicate processing.
 */
async function main() {
    const {container, pageType} = getPageInfo();
    if (!container) {
        console.log("Not processing page", `(${pageType})`);
        return;
    }
    const settings = await getSettings();
    const dupFinder = new DuplicateFinder(pageType, settings);
    const links = getLinks(container, pageType);
    if (!links.length) {
        console.log("No links found", `(${pageType})`);
    } else {
        processBatch(links, pageType, true, dupFinder, settings)
            .catch((error) => console.error(error));
    }

    // Monitor container for new links to process.
    const observer = new MutationObserver(mutationList => {
        for (const mutation of mutationList) {
            // RES/NER adds each new page of links within an anonymous div
            // element, so query for links within each added child node.
            for (const child of mutation.addedNodes) {
                const links = getLinks(child, pageType);
                if (!links.length) {
                    continue;
                }
                processBatch(links, pageType, false, dupFinder, settings)
                    .catch((error) => console.error(error));
            }
        }
    });
    observer.observe(container, {childList: true});
}

main().catch((error) => console.error(error));<|MERGE_RESOLUTION|>--- conflicted
+++ resolved
@@ -69,11 +69,7 @@
     } else if (document.body.classList.contains('search-page')) {
         // Legacy search page
         return {
-<<<<<<< HEAD
-            links: document.body.querySelectorAll('#siteTable > .thing.link'),
-=======
             container: document.body.querySelector('#siteTable'),
->>>>>>> 2604270c
             pageType: PageType.LEGACY_SEARCH_PAGE,
         };
     } else {
